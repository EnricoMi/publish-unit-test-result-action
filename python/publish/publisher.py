--- conflicted
+++ resolved
@@ -689,11 +689,7 @@
 
         # hide all those comments
         for node_id, comment_commit_sha in comment_ids:
-<<<<<<< HEAD
-            logger.info(f'hiding test result comment for commit {comment_commit_sha}')
-=======
-            logger.info(f'Hiding unit test result comment for commit {comment_commit_sha}')
->>>>>>> e60aaa89
+            logger.info(f'Hiding test result comment for commit {comment_commit_sha}')
             self.hide_comment(node_id)
 
     def hide_all_but_latest_comments(self, pull: PullRequest) -> None:
@@ -710,9 +706,5 @@
 
         # hide all those comments
         for node_id in comment_ids:
-<<<<<<< HEAD
-            logger.info(f'hiding test result comment {node_id}')
-=======
-            logger.info(f'Hiding unit test result comment {node_id}')
->>>>>>> e60aaa89
+            logger.info(f'Hiding test result comment {node_id}')
             self.hide_comment(node_id)
--- conflicted
+++ resolved
@@ -17,16 +17,11 @@
 from publish.github_action import GithubAction
 from publish.unittestresults import ParsedUnitTestResults, ParseError
 from publish_test_results import get_conclusion, get_commit_sha, get_var, \
-<<<<<<< HEAD
-    get_settings, get_annotations_config, Settings, get_files, throttle_gh_request_raw, is_float, main
-from test import chdir
-=======
     check_var, check_var_condition, deprecate_var, deprecate_val, log_parse_errors, \
     get_settings, get_annotations_config, Settings, get_files, throttle_gh_request_raw, is_float, parse_files, main
 from test_utils import chdir
 
 test_files_path = pathlib.Path(__file__).resolve().parent / 'files'
->>>>>>> 6fc8d1fc
 
 event = dict(pull_request=dict(head=dict(sha='event_sha')))
 

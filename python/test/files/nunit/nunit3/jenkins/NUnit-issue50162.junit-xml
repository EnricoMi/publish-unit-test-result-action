--- conflicted
+++ resolved
@@ -20,24 +20,14 @@
         </testcase>
         <testsuite tests="4" failures="2" skipped="0" time="0.025238" timestamp="2018-03-14 20:10:20Z" name="UnitTests.HelloWorldTests.TestWithParameters">
           
-<<<<<<< HEAD
           <testcase name="TestWithParameters(&quot;Foo&quot;)" classname="UnitTests.HelloWorldTests" status="Passed" time="0.018378"/>
           <testcase name="TestWithParameters(&quot;Bar&quot;)" classname="UnitTests.HelloWorldTests" status="Passed" time="0.000179"/>
-          <testcase name="TestWithParameters(&quot;&#xC4;&quot;)" classname="UnitTests.HelloWorldTests" status="Failed" time="0.002910">
-=======
-          <testcase name="TestWithParameters(&quot;Foo&quot;)" classname="" status="Passed" time="0.018378"/>
-          <testcase name="TestWithParameters(&quot;Bar&quot;)" classname="" status="Passed" time="0.000179"/>
-          <testcase name="TestWithParameters(&quot;Ä&quot;)" classname="" status="Failed" time="0.002910">
->>>>>>> c965d1ea
+          <testcase name="TestWithParameters(&quot;Ä&quot;)" classname="UnitTests.HelloWorldTests" status="Failed" time="0.002910">
             <failure message="  Expected: greater than 2&#10;  But was:  1&#10;">   bei UnitTests.HelloWorldTests.TestWithParameters(String param) in C:\Program Files (x86)\Jenkins\workspace\Build-VS-project\HelloWorld\UnitTests\HelloWorldTests.cs:Zeile 27.
 </failure>
             
           </testcase>
-<<<<<<< HEAD
-          <testcase name="TestWithParameters(&quot;&#xD6;&quot;)" classname="UnitTests.HelloWorldTests" status="Failed" time="0.001015">
-=======
-          <testcase name="TestWithParameters(&quot;Ö&quot;)" classname="" status="Failed" time="0.001015">
->>>>>>> c965d1ea
+          <testcase name="TestWithParameters(&quot;Ö&quot;)" classname="UnitTests.HelloWorldTests" status="Failed" time="0.001015">
             <failure message="  Expected: greater than 2&#10;  But was:  1&#10;">   bei UnitTests.HelloWorldTests.TestWithParameters(String param) in C:\Program Files (x86)\Jenkins\workspace\Build-VS-project\HelloWorld\UnitTests\HelloWorldTests.cs:Zeile 27.
 </failure>
             

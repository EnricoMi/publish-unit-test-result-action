# GitHub Action to Publish Test Results

[![CI/CD](https://github.com/EnricoMi/publish-unit-test-result-action/actions/workflows/ci-cd.yml/badge.svg)](https://github.com/EnricoMi/publish-unit-test-result-action/actions/workflows/ci-cd.yml)
[![GitHub release badge](https://badgen.net/github/release/EnricoMi/publish-unit-test-result-action/stable)](https://github.com/EnricoMi/publish-unit-test-result-action/releases/latest)
[![GitHub license badge](https://badgen.net/github/license/EnricoMi/publish-unit-test-result-action)](http://www.apache.org/licenses/LICENSE-2.0)
[![GitHub Workflows badge](https://badgen.net/runkit/enricom/605360cab46642001a8d33cf)](https://github.com/search?q=publish-unit-test-result-action+path%3A.github%2Fworkflows%2F+language%3AYAML+language%3AYAML&type=Code&l=YAML)
[![Docker pulls badge](https://badgen.net/runkit/enricom/60537dac094960001a30c2a7)](https://github.com/users/EnricoMi/packages/container/package/publish-unit-test-result-action)

![Ubuntu badge](https://badgen.net/badge/icon/Ubuntu?icon=terminal&label)
![macOS badge](https://badgen.net/badge/icon/macOS?icon=apple&label)
![Windows badge](https://badgen.net/badge/icon/Windows?icon=windows&label)

[![Test Results](https://gist.githubusercontent.com/EnricoMi/612cb538c14731f1a8fefe504f519395/raw/badge.svg)](https://gist.githubusercontent.com/EnricoMi/612cb538c14731f1a8fefe504f519395/raw/badge.svg)

This [GitHub Action](https://github.com/actions) analyses test result files and
publishes the results on GitHub. It supports the JUnit XML file format and runs on Linux, macOS and Windows.

You can add this action to your GitHub workflow for ![Ubuntu Linux](https://badgen.net/badge/icon/Ubuntu?icon=terminal&label) (e.g. `runs-on: ubuntu-latest`) runners:

```yaml
- name: Publish Test Results
  uses: EnricoMi/publish-unit-test-result-action@v1
  if: always()
  with:
    junit_files: "test-results/**/*.xml"
```

Use this for ![macOS](https://badgen.net/badge/icon/macOS?icon=apple&label) (e.g. `runs-on: macos-latest`)
and ![Windows](https://badgen.net/badge/icon/Windows?icon=windows&label) (e.g. `runs-on: windows-latest`) runners:

```yaml
- name: Publish Test Results
  uses: EnricoMi/publish-unit-test-result-action/composite@v1
  if: always()
  with:
    junit_files: "test-results/**/*.xml"
```

See the [notes on running this action as a composite action](#running-as-a-composite-action) if you run it on Windows or macOS.

Also see the [notes on supporting pull requests from fork repositories and branches created by Dependabot](#support-fork-repositories-and-dependabot-branches).

The `if: always()` clause guarantees that this action always runs, even if earlier steps (e.g., the test step) in your workflow fail.

***Note:** This action does not fail if tests failed. The action that executed the tests should
fail on test failure. The published results however indicate failure if tests fail or errors occur.
This behaviour is configurable.*

## Publishing test results

Test results are published on GitHub at various (configurable) places:

- as [a comment](#pull-request-comment) in related pull requests
- as [a check](#commit-and-pull-request-checks) in the checks section of a commit and related pull requests
- as [a job summary](#github-actions-job-summary) of the GitHub Actions workflow
- as [a check summary](#github-actions-check-summary-of-a-commit) in the GitHub Actions section of the commit

### Pull request comment

A comment is posted on pull requests related to the commit.

![pull request comment example](misc/github-pull-request-comment.png)

In presence of failures or errors, the comment links to the respective [check summary](#github-actions-check-summary-of-a-commit) with failure details.

Subsequent runs of the action will update this comment. You can access earlier results in the comment edit history:

![pull request comment history example](misc/github-pull-request-comment-update-history.png)

The result distinguishes between tests and runs. In some situations, tests run multiple times,
e.g. in different environments. Displaying the number of runs allows spotting unexpected
changes in the number of runs as well.

When tests run only a single time, no run information is displayed. Results are then shown differently then:

![pull request comment example without runs](misc/github-pull-request-comment-without-runs.png)

The change statistics (e.g. 5 tests ±0) might sometimes hide test removal.
Those are highlighted in pull request comments to easily spot unintended test removal:

![pull request comment example with test changes](misc/github-pull-request-comment-with-test-changes.png)

***Note:** This requires `check_run_annotations` to be set to `all tests, skipped tests`.*

### Commit and pull request checks

The checks section of a commit and related pull requests list a short summary (here `1 fail, 1 skipped, …`),
and a link to the [check summary](#github-actions-check-summary-of-a-commit) in the GitHub Actions section (here `Details`):

Commit checks:

![commit checks example](misc/github-checks-commit.png)

Pull request checks:

![pull request checks example](misc/github-pull-request-checks.png)

### GitHub Actions job summary

The results are added to the job summary page of the workflow that runs this action:

![job summary example](misc/github-job-summary-full.png)

In presence of failures or errors, the job summary links to the respective [check summary](#github-actions-check-summary-of-a-commit) with failure details.

### GitHub Actions check summary of a commit

Test results are published in the GitHub Actions check summary of the respective commit:

![checks comment example](misc/github-checks-comment.png)

Each failing test will produce an annotation with failure details:

![annotations example](misc/github-checks-annotation.png)

***Note:** Only the first failure of a test is shown. If you want to see all failures, set `report_individual_runs: "true"`.*

## The symbols
[comment]: <> (This heading is linked to from method get_link_and_tooltip_label_md)

The symbols have the following meaning:

|Symbol|Meaning|
|:----:|-------|
|<img src="https://github.githubassets.com/images/icons/emoji/unicode/2714.png" height="20"/>|A successful test or run|
|<img src="https://github.githubassets.com/images/icons/emoji/unicode/1f4a4.png" height="20"/>|A skipped test or run|
|<img src="https://github.githubassets.com/images/icons/emoji/unicode/274c.png" height="20"/>|A failed test or run|
|<img src="https://github.githubassets.com/images/icons/emoji/unicode/1f525.png" height="20"/>|An erroneous test or run|
|<img src="https://github.githubassets.com/images/icons/emoji/unicode/23f1.png" height="20"/>|The duration of all tests or runs|

***Note:*** For simplicity, "disabled" tests count towards "skipped" tests.

## Permissions

Minimal permissions required by this action in **public** GitHub repositories are:

```yaml
permissions:
  checks: write
  pull-requests: write
```

The following permissions are required in **private** GitHub repos:

```yaml
permissions:
  contents: read
  issues: read
  checks: write
  pull-requests: write
```

With `comment_mode: off`, the `pull-requests: write` permission is not needed.

## Configuration

Files can be selected via the `files` option, which is optional and defaults to `*.xml` in the current working directory.
[It supports wildcards](https://docs.python.org/3/library/glob.html#glob.glob) like `*`, `**`, `?` and `[]`.
The `**` wildcard matches all files and directories recursively: `./`, `./*/`, `./*/*/`, etc.

You can provide multiple file patterns, one pattern per line. Patterns starting with `!` exclude the matching files.
There have to be at least one pattern starting without a `!`:

```yaml
with:
  junit_files: |
    *.xml
    !config.xml
```

The list of most notable options:

|Option|Default Value|Description|
|:-----|:-----:|:----------|
<<<<<<< HEAD
|`junit_files`|`*.xml`|File patterns of JUnit XML test result files. Supports `*`, `**`, `?`, and `[]`. Use multiline string for multiple patterns. Patterns starting with `!` exclude the matching files. There have to be at least one pattern starting without a `!`.|
|`time_unit`|`seconds`|Time values in the XML files have this unit. Supports `seconds` and `milliseconds`.|
=======
|`files`|`*.xml`|File patterns to select the test result XML files, e.g. `"test-results/**/*.xml"`. Use multiline string for multiple patterns. Supports `*`, `**`, `?`, `[]`. Excludes files when starting with `!`. |
>>>>>>> 73776320
|`check_name`|`"Unit Test Results"`|An alternative name for the check result.|
|`comment_title`|same as `check_name`|An alternative name for the pull request comment.|

<details>
<summary>Options related to Git and GitHub</summary>

|Option|Default Value|Description|
|:-----|:-----:|:----------|
|`commit`|`${{env.GITHUB_SHA}}`|An alternative commit SHA to which test results are published. The `push` and `pull_request`events are handled, but for other [workflow events](https://docs.github.com/en/free-pro-team@latest/actions/reference/events-that-trigger-workflows#push) `GITHUB_SHA` may refer to different kinds of commits. See [GitHub Workflow documentation](https://docs.github.com/en/free-pro-team@latest/actions/reference/events-that-trigger-workflows) for details.|
|`github_token`|`${{github.token}}`|An alternative GitHub token, other than the default provided by GitHub Actions runner.|
|`github_retries`|`10`|Requests to the GitHub API are retried this number of times. The value must be a positive integer or zero.|
|`seconds_between_github_reads`|`0.25`|Sets the number of seconds the action waits between concurrent read requests to the GitHub API.|
|`seconds_between_github_writes`|`2.0`|Sets the number of seconds the action waits between concurrent write requests to the GitHub API.|
|`pull_request_build`|`"merge"`|As part of pull requests, GitHub builds a merge commit, which combines the commit and the target branch. If tests ran on the actual pushed commit, then set this to `"commit"`.|
|`event_file`|`${{env.GITHUB_EVENT_PATH}}`|An alternative event file to use. Useful to replace a `workflow_run` event file with the actual source event file.|
|`event_name`|`${{env.GITHUB_EVENT_NAME}}`|An alternative event name to use. Useful to replace a `workflow_run` event name with the actual source event name: `${{ github.event.workflow_run.event }}`.|
</details>

<details>
<summary>Options related to reporting test results</summary>

|Option|Default Value|Description|
|:-----|:-----:|:----------|
|`time_unit`|`seconds`|Time values in the XML files have this unit. Supports `seconds` and `milliseconds`.|
|`job_summary`|`true`| Set to `true`, the results are published as part of the [job summary page](https://github.blog/2022-05-09-supercharging-github-actions-with-job-summaries/) of the workflow run.|
|`comment_mode`|`update last`|The action posts comments to a pull request that is associated with the commit. Set to `create new` to create a new comment on each commit, `update last` to create only one comment and update later on, `off` to not create pull request comments.|
|`hide_comments`|`"all but latest"`|Configures which earlier comments in a pull request are hidden by the action:<br/>`"orphaned commits"` - comments for removed commits<br/>`"all but latest"` - all comments but the latest<br/>`"off"` - no hiding|
|`compare_to_earlier_commit`|`true`|Test results are compared to results of earlier commits to show changes:<br/>`false` - disable comparison, `true` - compare across commits.'|
|`test_changes_limit`|`10`|Limits the number of removed or skipped tests reported on PR comments. This report can be disabled with a value of `0`.|
|`report_individual_runs`|`false`|Individual runs of the same test may see different failures. Reports all individual failures when set `true`, and the first failure only otherwise.|
|`deduplicate_classes_by_file_name`|`false`|De-duplicates classes with same name by their file name when set `true`, combines test results for those classes otherwise.|
|`check_run_annotations`|`all tests, skipped tests`|Adds additional information to the check run. This is a comma-separated list of any of the following values:<br>`all tests` - list all found tests,<br>`skipped tests` - list all skipped tests<br> Set to `none` to add no extra annotations at all.|
|`check_run_annotations_branch`|`event.repository.default_branch` or `"main, master"`|Adds check run annotations only on given branches. If not given, this defaults to the default branch of your repository, e.g. `main` or `master`. Comma separated list of branch names allowed, asterisk `"*"` matches all branches. Example: `main, master, branch_one`|
|`ignore_runs`|`false`|Does not process test run information by ignoring `<testcase>` elements in the XML files, which is useful for very large XML files. This disables any check run annotations.|
|`json_file`|no file|Results are written to this JSON file.|
|`json_thousands_separator`|`" "`|Formatted numbers in JSON use this character to separate groups of thousands. Common values are "," or ".". Defaults to punctuation space (\u2008).|
|`fail_on`|`"test failures"`|Configures the state of the created test result check run. With `"test failures"` it fails if any test fails or test errors occur. It never fails when set to `"nothing"`, and fails only on errors when set to `"errors"`.|

Pull request comments highlight removal of tests or tests that the pull request moves into skip state.
Those removed or skipped tests are added as a list, which is limited in length by `test_changes_limit`,
which defaults to `10`. Reporting these tests can be disabled entirely by setting this limit to `0`.
This feature requires `check_run_annotations` to contain `all tests` in order to detect test addition
and removal, and `skipped tests` to detect new skipped and un-skipped tests, as well as
`check_run_annotations_branch` to contain your default branch.
</details>

## JSON result

The gathered test information are accessible as JSON via [GitHub Actions steps outputs](https://docs.github.com/en/actions/learn-github-actions/contexts#steps-context) string or JSON file.

<details>
<summary>Access JSON via step outputs</summary>

The `json` output of the action can be accessed through the expression `steps.<id>.outputs.json`.

```yaml
- name: Publish Test Results
  uses: EnricoMi/publish-unit-test-result-action@v1
  id: test-results
  if: always()
  with:
    junit_files: "test-results/**/*.xml"

- name: Conclusion
  run: echo "Conclusion is ${{ fromJSON( steps.test-results.outputs.json ).conclusion }}"
```

Here is an example JSON:
```json
{
  "title": "4 parse errors, 4 errors, 23 fail, 18 skipped, 227 pass in 39m 12s",
  "summary": "  24 files  ±0      4 errors  21 suites  ±0   39m 12s [:stopwatch:](https://github.com/EnricoMi/publish-unit-test-result-action/blob/v1.20/README.md#the-symbols \"duration of all tests\") ±0s\n272 tests ±0  227 [:heavy_check_mark:](https://github.com/EnricoMi/publish-unit-test-result-action/blob/v1.20/README.md#the-symbols \"passed tests\") ±0  18 [:zzz:](https://github.com/EnricoMi/publish-unit-test-result-action/blob/v1.20/README.md#the-symbols \"skipped / disabled tests\") ±0  23 [:x:](https://github.com/EnricoMi/publish-unit-test-result-action/blob/v1.20/README.md#the-symbols \"failed tests\") ±0  4 [:fire:](https://github.com/EnricoMi/publish-unit-test-result-action/blob/v1.20/README.md#the-symbols \"test errors\") ±0 \n437 runs  ±0  354 [:heavy_check_mark:](https://github.com/EnricoMi/publish-unit-test-result-action/blob/v1.20/README.md#the-symbols \"passed tests\") ±0  53 [:zzz:](https://github.com/EnricoMi/publish-unit-test-result-action/blob/v1.20/README.md#the-symbols \"skipped / disabled tests\") ±0  25 [:x:](https://github.com/EnricoMi/publish-unit-test-result-action/blob/v1.20/README.md#the-symbols \"failed tests\") ±0  5 [:fire:](https://github.com/EnricoMi/publish-unit-test-result-action/blob/v1.20/README.md#the-symbols \"test errors\") ±0 \n\nResults for commit 11c02e56. ± Comparison against earlier commit d8ce4b6c.\n",
  "conclusion": "success",
  "stats": {
    "files": 24,
    "errors": 4,
    "suites": 21,
    "duration": 2352,
    "tests": 272,
    "tests_succ": 227,
    "tests_skip": 18,
    "tests_fail": 23,
    "tests_error": 4,
    "runs": 437,
    "runs_succ": 354,
    "runs_skip": 53,
    "runs_fail": 25,
    "runs_error": 5,
    "commit": "11c02e561e0eb51ee90f1c744c0ca7f306f1f5f9"
  },
  "stats_with_delta": {
    "files": {
      "number": 24,
      "delta": 0
    },
    …,
    "commit": "11c02e561e0eb51ee90f1c744c0ca7f306f1f5f9",
    "reference_type": "earlier",
    "reference_commit": "d8ce4b6c62ebfafe1890c55bf7ea30058ebf77f2"
  },
  "formatted": {
     "stats": {
        "duration": "2 352",
        …
     },
     "stats_with_delta": {
        "duration": {
           "number": "2 352",
           "delta": "+12"
        },
        …
     }
  },
  "annotations": 31
}
```
</details>

<details>
<summary>Access JSON via file</summary>

The `formatted` key provides a copy of `stats` and `stats_with_delta`, where numbers are formatted to strings.
For example, `"duration": 2352` is formatted as `"duration": "2 352"`. The thousands separator can be configured
via `json_thousands_separator`. Formatted numbers are especially useful when those values are used where formatting
is not easily available, e.g. when [creating a badge from test results](#create-a-badge-from-test-results).

The optional `json_file` allows to configure a file where extended JSON information are to be written.
Compared to `"Access JSON via step outputs"` above, `errors` and `annotations` contain more information than just the number of errors and annotations, respectively:

```json
{
   …,
   "stats": {
      …,
      "errors": [
         {
            "file": "test-files/empty.xml",
            "message": "File is empty.",
            "line": null,
            "column": null
         }
      ],
      …
   },
   …,
   "annotations": [
      {
         "path": "test/test.py",
         "start_line": 819,
         "end_line": 819,
         "annotation_level": "warning",
         "message": "test-files/junit.fail.xml",
         "title": "1 out of 3 runs failed: test_events (test.Tests)",
         "raw_details": "self = <test.Tests testMethod=test_events>\n\n                def test_events(self):\n                > self.do_test_events(3)\n\n                test.py:821:\n                _ _ _ _ _ _ _ _ _ _ _ _ _ _ _ _ _ _ _ _ _ _ _ _ _ _ _ _ _ _ _ _ _ _ _ _ _ _ _ _\n                test.py:836: in do_test_events\n                self.do_test_rsh(command, 143, events=events)\n                test.py:852: in do_test_rsh\n                self.assertEqual(expected_result, res)\n                E AssertionError: 143 != 0\n            "
      }
   ]
}
```
</details>

See [Create a badge from test results](#create-a-badge-from-test-results) for an example on how to create a badge from this JSON.

## Use with matrix strategy

In a scenario where your tests run multiple times in different environments (e.g. a [strategy matrix](https://docs.github.com/en/actions/reference/workflow-syntax-for-github-actions#jobsjob_idstrategymatrix)),
the action should run only once over all test results. For this, put the action into a separate job
that depends on all your test environments. Those need to upload the test results as artifacts, which
are then all downloaded by your publish job.

<details>
<summary>Example workflow YAML</summary>

```yaml
name: CI

on: [push]
permissions: {}

jobs:
  build-and-test:
    name: Build and Test (Python ${{ matrix.python-version }})
    runs-on: ubuntu-latest

    strategy:
      fail-fast: false
      matrix:
        python-version: [3.6, 3.7, 3.8]

    steps:
      - name: Checkout
        uses: actions/checkout@v2

      - name: Setup Python ${{ matrix.python-version }}
        uses: actions/setup-python@v3
        with:
          python-version: ${{ matrix.python-version }}

      - name: PyTest
        run: python -m pytest test --junit-xml pytest.xml

      - name: Upload Test Results
        if: always()
        uses: actions/upload-artifact@v2
        with:
          name: Test Results (Python ${{ matrix.python-version }})
          path: pytest.xml

  publish-test-results:
    name: "Publish Tests Results"
    needs: build-and-test
    runs-on: ubuntu-latest
    permissions:
      checks: write

      # only needed unless run with comment_mode: off
      pull-requests: write

      # only needed for private repository
      contents: read

      # only needed for private repository
      issues: read
    if: always()

    steps:
      - name: Download Artifacts
        uses: actions/download-artifact@v2
        with:
          path: artifacts

      - name: Publish Test Results
        uses: EnricoMi/publish-unit-test-result-action@v1
        with:
          junit_files: "artifacts/**/*.xml"
```
</details>

Please consider to [support fork repositories and dependabot branches](#support-fork-repositories-and-dependabot-branches)
together with your matrix strategy.

## Support fork repositories and dependabot branches
[comment]: <> (This heading is linked to from main method in publish_unit_test_results.py)

Getting test results of pull requests created by contributors from fork repositories or by
[Dependabot](https://docs.github.com/en/github/administering-a-repository/keeping-your-dependencies-updated-automatically)
requires some additional setup. Without this, the action will fail with the
`"Resource not accessible by integration"` error for those situations.

In this setup, your CI workflow does not need to publish test results anymore as they are **always** published from a separate workflow.

1. Your CI workflow has to upload the GitHub event file and test result files.
2. Set up an additional workflow on `workflow_run` events, which starts on completion of the CI workflow,
   downloads the event file and the test result files, and runs this action on them.
   This workflow publishes the test results for pull requests from fork repositories and dependabot,
   as well as all "ordinary" runs of your CI workflow.

<details>
<summary>Step-by-step instructions</summary>

1. Add the following job to your CI workflow to upload the event file as an artifact:

```yaml
event_file:
  name: "Event File"
  runs-on: ubuntu-latest
  steps:
  - name: Upload
    uses: actions/upload-artifact@v2
    with:
      name: Event File
      path: ${{ github.event_path }}
```

2. Add the following action step to your CI workflow to upload test results as artifacts.
Adjust the value of `path` to fit your setup:

```yaml
- name: Upload Test Results
  if: always()
  uses: actions/upload-artifact@v2
  with:
    name: Test Results
    path: |
      test-results/*.xml
```

3. If you run tests in a [strategy matrix](https://docs.github.com/en/actions/reference/workflow-syntax-for-github-actions#jobsjob_idstrategymatrix),
make the artifact name unique for each job, e.g.:
```yaml
  with:
    name: Test Results (${{ matrix.python-version }})
    path: …
```

4. Add the following workflow that publishes test results. It downloads and extracts
all artifacts into `artifacts/ARTIFACT_NAME/`, where `ARTIFACT_NAME` will be `Upload Test Results`
when setup as above, or `Upload Test Results (…)` when run in a strategy matrix.

   It then runs the action on files matching `artifacts/**/*.xml`.
Change the `files` pattern with the path to your test artifacts if it does not work for you.
The publish action uses the event file of the CI workflow.

   Also adjust the value of `workflows` (here `"CI"`) to fit your setup:

```yaml
name: Test Results

on:
  workflow_run:
    workflows: ["CI"]
    types:
      - completed
permissions: {}

jobs:
  test-results:
    name: Test Results
    runs-on: ubuntu-latest
    if: github.event.workflow_run.conclusion != 'skipped'

    permissions:
      checks: write

      # needed unless run with comment_mode: off
      pull-requests: write

      # only needed for private repository
      contents: read

      # only needed for private repository
      issues: read

      # required by download step to access artifacts API
      actions: read

    steps:
      - name: Download and Extract Artifacts
        env:
          GITHUB_TOKEN: ${{secrets.GITHUB_TOKEN}}
        run: |
           mkdir -p artifacts && cd artifacts

           artifacts_url=${{ github.event.workflow_run.artifacts_url }}

           gh api "$artifacts_url" -q '.artifacts[] | [.name, .archive_download_url] | @tsv' | while read artifact
           do
             IFS=$'\t' read name url <<< "$artifact"
             gh api $url > "$name.zip"
             unzip -d "$name" "$name.zip"
           done

      - name: Publish Test Results
        uses: EnricoMi/publish-unit-test-result-action@v1
        with:
          commit: ${{ github.event.workflow_run.head_sha }}
          event_file: artifacts/Event File/event.json
          event_name: ${{ github.event.workflow_run.event }}
          junit_files: "artifacts/**/*.xml"
```

Note: Running this action on `pull_request_target` events is [dangerous if combined with code checkout and code execution](https://securitylab.github.com/research/github-actions-preventing-pwn-requests).
This event is therefore not use here intentionally!
</details>

## Create a badge from test results

Here is an example how to use the [JSON](#json-result) output of this action to create a badge like this:
[![Test Results](https://gist.githubusercontent.com/EnricoMi/612cb538c14731f1a8fefe504f519395/raw/badge.svg)](https://gist.githubusercontent.com/EnricoMi/612cb538c14731f1a8fefe504f519395/raw/badge.svg)

<details>
<summary>Example worklow YAML</summary>

```yaml
steps:
- …
- name: Publish Test Results
  uses: EnricoMi/publish-unit-test-result-action@v1
  id: test-results
  if: always()
  with:
    junit_files: "test-results/**/*.xml"

- name: Set badge color
  shell: bash
  run: |
    case ${{ fromJSON( steps.test-results.outputs.json ).conclusion }} in
      success)
        echo "BADGE_COLOR=31c653" >> $GITHUB_ENV
        ;;
      failure)
        echo "BADGE_COLOR=800000" >> $GITHUB_ENV
        ;;
      neutral)
        echo "BADGE_COLOR=696969" >> $GITHUB_ENV
        ;;
    esac

- name: Create badge
  uses: emibcn/badge-action@d6f51ff11b5c3382b3b88689ae2d6db22d9737d1
  with:
    label: Tests
    status: '${{ fromJSON( steps.test-results.outputs.json ).formatted.stats.tests }} tests, ${{ fromJSON( steps.test-results.outputs.json ).formatted.stats.runs }} runs: ${{ fromJSON( steps.test-results.outputs.json ).conclusion }}'
    color: ${{ env.BADGE_COLOR }}
    path: badge.svg

- name: Upload badge to Gist
  # Upload only for master branch
  if: >
    github.event_name == 'workflow_run' && github.event.workflow_run.head_branch == 'master' ||
    github.event_name != 'workflow_run' && github.ref == 'refs/heads/master'
  uses: andymckay/append-gist-action@1fbfbbce708a39bd45846f0955ed5521f2099c6d
  with:
    token: ${{ secrets.GIST_TOKEN }}
    gistURL: https://gist.githubusercontent.com/{user}/{id}
    file: badge.svg
```

You have to create a personal access toke (PAT) with `gist` permission only. Add it to your GitHub Actions secrets, in above example with secret name `GIST_TOKEN`.

Set the `gistURL` to the Gist that you want to write the badge file to, in the form of `https://gist.githubusercontent.com/{user}/{id}`.

You can then use the badge via this URL: https://gist.githubusercontent.com/{user}/{id}/raw/badge.svg
</details>

## Running as a composite action

Running this action as a composite action allows to run it on various operating systems as it
does not require Docker. The composite action, however, requires a Python3 environment to be setup
on the action runner. All GitHub-hosted runners (Ubuntu, Windows Server and macOS) provide a suitable
Python3 environment out-of-the-box.

Self-hosted runners may require setting up a Python environment first:

```yaml
- name: Setup Python
  uses: actions/setup-python@v3
  with:
    python-version: 3.8
```

Self-hosted runners for Windows require Bash shell to be installed. Easiest way to have one is by installing
Git for Windows, which comes with Git BASH. Make sure that the location of `bash.exe` is part of the `PATH`
environment variable seen by the self-hosted runner.

<details>
<summary>Isolating composite action from your workflow</summary>

Note that the composite action modifies this Python environment by installing dependency packages.
If this conflicts with actions that later run Python in the same workflow (which is a rare case),
it is recommended to run this action as the last step in your workflow, or to run it in an isolated workflow.
Running it in an isolated workflow is similar to the workflows shown in [Use with matrix strategy](#use-with-matrix-strategy).

To run the composite action in an isolated workflow, your CI workflow should upload all test result XML files:

```yaml
build-and-test:
  name: "Build and Test"
  runs-on: macos-latest

  steps:
  - …
  - name: Upload Test Results
    if: always()
    uses: actions/upload-artifact@v2
    with:
      name: Test Results
      path: "test-results/**/*.xml"
```

Your dedicated publish-test-results workflow then downloads these files and runs the action there:

```yaml
publish-test-results:
  name: "Publish Tests Results"
  needs: build-and-test
  runs-on: windows-latest
  # the build-and-test job might be skipped, we don't need to run this job then
  if: success() || failure()

  steps:
    - name: Download Artifacts
      uses: actions/download-artifact@v2
      with:
        path: artifacts

    - name: Publish Test Results
      uses: EnricoMi/publish-unit-test-result-action/composite@v1
      with:
        junit_files: "artifacts/**/*.xml"
```
</details>

<details>
<summary>Slow startup of composite action</summary>

In some environments, the composite action startup can be slow due to the installation of Python dependencies.
This is usually the case for **Windows** runners (in this example 35 seconds startup time):

```
Mon, 03 May 2021 11:57:00 GMT   ⏵ Run ./composite
Mon, 03 May 2021 11:57:00 GMT   ⏵ Check for Python3
Mon, 03 May 2021 11:57:00 GMT   ⏵ Install Python dependencies
Mon, 03 May 2021 11:57:35 GMT   ⏵ Publish Test Results
```

This can be improved by caching the PIP cache directory. If you see the following warning in
the composite action output, then installing the `wheel` package can also be beneficial (see further down):

```
Using legacy 'setup.py install' for …, since package 'wheel' is not installed.
```

You can [cache files downloaded and built by PIP](https://github.com/actions/cache/blob/main/examples.md#python---pip)
using the `actions/cache` action, and conditionally install the `wheel`package as follows:

```yaml
- name: Cache PIP Packages
  uses: actions/cache@v2
  id: cache
  with:
    path: ~\AppData\Local\pip\Cache
    key: ${{ runner.os }}-pip-${{ hashFiles('**/requirements.txt, 'composite/action.yml') }}
    restore-keys: |
      ${{ runner.os }}-pip-

# only needed if you see this warning in action log output otherwise:
# Using legacy 'setup.py install' for …, since package 'wheel' is not installed.
- name: Install package wheel
  # only needed on cache miss
  if: steps.cache.outputs.cache-hit != 'true'
  run: python3 -m pip install wheel

- name: Publish Test Results
  uses: EnricoMi/publish-unit-test-result-action/composite@v1
…
```

Use the correct `path:`, depending on your action runner's OS:
- macOS: `~/Library/Caches/pip`
- Windows: `~\AppData\Local\pip\Cache`
- Ubuntu: `~/.cache/pip`

With a cache populated by an earlier run, we can see startup time improvement (in this example down to 11 seconds):

```
Mon, 03 May 2021 16:00:00 GMT   ⏵ Run ./composite
Mon, 03 May 2021 16:00:00 GMT   ⏵ Check for Python3
Mon, 03 May 2021 16:00:00 GMT   ⏵ Install Python dependencies
Mon, 03 May 2021 16:00:11 GMT   ⏵ Publish Test Results
```
</details><|MERGE_RESOLUTION|>--- conflicted
+++ resolved
@@ -172,12 +172,7 @@
 
 |Option|Default Value|Description|
 |:-----|:-----:|:----------|
-<<<<<<< HEAD
 |`junit_files`|`*.xml`|File patterns of JUnit XML test result files. Supports `*`, `**`, `?`, and `[]`. Use multiline string for multiple patterns. Patterns starting with `!` exclude the matching files. There have to be at least one pattern starting without a `!`.|
-|`time_unit`|`seconds`|Time values in the XML files have this unit. Supports `seconds` and `milliseconds`.|
-=======
-|`files`|`*.xml`|File patterns to select the test result XML files, e.g. `"test-results/**/*.xml"`. Use multiline string for multiple patterns. Supports `*`, `**`, `?`, `[]`. Excludes files when starting with `!`. |
->>>>>>> 73776320
 |`check_name`|`"Unit Test Results"`|An alternative name for the check result.|
 |`comment_title`|same as `check_name`|An alternative name for the pull request comment.|
 

# GitHub Action to Publish Test Results

[![CI/CD](https://github.com/EnricoMi/publish-unit-test-result-action/actions/workflows/ci-cd.yml/badge.svg)](https://github.com/EnricoMi/publish-unit-test-result-action/actions/workflows/ci-cd.yml)
[![GitHub release badge](https://badgen.net/github/release/EnricoMi/publish-unit-test-result-action/stable)](https://github.com/EnricoMi/publish-unit-test-result-action/releases/latest)
[![GitHub license badge](https://badgen.net/github/license/EnricoMi/publish-unit-test-result-action)](http://www.apache.org/licenses/LICENSE-2.0)
[![GitHub Workflows badge](https://badgen.net/runkit/enricom/605360cab46642001a8d33cf)](https://github.com/search?q=publish-unit-test-result-action+path%3A.github%2Fworkflows%2F+language%3AYAML+language%3AYAML&type=Code&l=YAML)
[![Docker pulls badge](https://badgen.net/runkit/enricom/60537dac094960001a30c2a7)](https://github.com/users/EnricoMi/packages/container/package/publish-unit-test-result-action)

![Ubuntu badge](https://badgen.net/badge/icon/Ubuntu?icon=terminal&label)
![macOS badge](https://badgen.net/badge/icon/macOS?icon=apple&label)
![Windows badge](https://badgen.net/badge/icon/Windows?icon=windows&label)

[![Test Results](https://gist.githubusercontent.com/EnricoMi/612cb538c14731f1a8fefe504f519395/raw/badge.svg)](https://gist.githubusercontent.com/EnricoMi/612cb538c14731f1a8fefe504f519395/raw/badge.svg)

This [GitHub Action](https://github.com/actions) analyses test result files and
publishes the results on GitHub. It supports the JUnit XML file format and runs on Linux, macOS and Windows.

You can add this action to your GitHub workflow for ![Ubuntu Linux](https://badgen.net/badge/icon/Ubuntu?icon=terminal&label) (e.g. `runs-on: ubuntu-latest`) runners:

```yaml
- name: Publish Test Results
  uses: EnricoMi/publish-unit-test-result-action@v2
  if: always()
  with:
    junit_files: "test-results/**/*.xml"
```

Use this for ![macOS](https://badgen.net/badge/icon/macOS?icon=apple&label) (e.g. `runs-on: macos-latest`)
and ![Windows](https://badgen.net/badge/icon/Windows?icon=windows&label) (e.g. `runs-on: windows-latest`) runners:

```yaml
- name: Publish Test Results
  uses: EnricoMi/publish-unit-test-result-action/composite@v2
  if: always()
  with:
    junit_files: "test-results/**/*.xml"
```

See the [notes on running this action as a composite action](#running-as-a-composite-action) if you run it on Windows or macOS.

Also see the [notes on supporting pull requests from fork repositories and branches created by Dependabot](#support-fork-repositories-and-dependabot-branches).

The `if: always()` clause guarantees that this action always runs, even if earlier steps (e.g., the test step) in your workflow fail.

***Note:** This action does not fail if tests failed. The action that executed the tests should
fail on test failure. The published results however indicate failure if tests fail or errors occur.
This behaviour is configurable.*

## What is new in version 2

<details>
<summary>These changes have to be considered when moving from version 1 to version 2:</summary>

### Default value for `check_name` changed
Unless `check_name` is set in your config, the check name used to publish test results changes from `"Unit Test Results"` to `"Test Results"`.

**Impact:**
The check with the old name will not be updated once moved to version 2.

**Workaround to get version 1 behaviour:**
Add `check_name: "Unit Test Results"` to your config.

### Default value for `comment_title` changed
Unless `comment_title` or `check_name` are set in your config, the title used to comment on open pull requests changes from `"Unit Test Results"` to `"Test Results"`.

**Impact:**
Existing comments with the old title will not be updated once moved to version 2, but a new comment is created.

**Workaround to get version 1 behaviour:**
See workaround for `check_name`.

</details>


## Publishing test results

Test results are published on GitHub at various (configurable) places:

- as [a comment](#pull-request-comment) in related pull requests
- as [a check](#commit-and-pull-request-checks) in the checks section of a commit and related pull requests
- as [a job summary](#github-actions-job-summary) of the GitHub Actions workflow
- as [a check summary](#github-actions-check-summary-of-a-commit) in the GitHub Actions section of the commit

### Pull request comment

A comment is posted on pull requests related to the commit.

![pull request comment example](misc/github-pull-request-comment.png)

In presence of failures or errors, the comment links to the respective [check summary](#github-actions-check-summary-of-a-commit) with failure details.

Subsequent runs of the action will update this comment. You can access earlier results in the comment edit history:

![pull request comment history example](misc/github-pull-request-comment-update-history.png)

The result distinguishes between tests and runs. In some situations, tests run multiple times,
e.g. in different environments. Displaying the number of runs allows spotting unexpected
changes in the number of runs as well.

When tests run only a single time, no run information is displayed. Results are then shown differently then:

![pull request comment example without runs](misc/github-pull-request-comment-without-runs.png)

The change statistics (e.g. 5 tests ±0) might sometimes hide test removal.
Those are highlighted in pull request comments to easily spot unintended test removal:

![pull request comment example with test changes](misc/github-pull-request-comment-with-test-changes.png)

***Note:** This requires `check_run_annotations` to be set to `all tests, skipped tests`.*

### Commit and pull request checks

The checks section of a commit and related pull requests list a short summary (here `1 fail, 1 skipped, …`),
and a link to the [check summary](#github-actions-check-summary-of-a-commit) in the GitHub Actions section (here `Details`):

Commit checks:

![commit checks example](misc/github-checks-commit.png)

Pull request checks:

![pull request checks example](misc/github-pull-request-checks.png)

### GitHub Actions job summary

The results are added to the job summary page of the workflow that runs this action:

![job summary example](misc/github-job-summary-full.png)

In presence of failures or errors, the job summary links to the respective [check summary](#github-actions-check-summary-of-a-commit) with failure details.

### GitHub Actions check summary of a commit

Test results are published in the GitHub Actions check summary of the respective commit:

![checks comment example](misc/github-checks-comment.png)

Each failing test will produce an annotation with failure details:

![annotations example](misc/github-checks-annotation.png)

***Note:** Only the first failure of a test is shown. If you want to see all failures, set `report_individual_runs: "true"`.*

## The symbols
[comment]: <> (This heading is linked to from method get_link_and_tooltip_label_md)

The symbols have the following meaning:

|Symbol|Meaning|
|:----:|-------|
|<img src="https://github.githubassets.com/images/icons/emoji/unicode/2714.png" height="20"/>|A successful test or run|
|<img src="https://github.githubassets.com/images/icons/emoji/unicode/1f4a4.png" height="20"/>|A skipped test or run|
|<img src="https://github.githubassets.com/images/icons/emoji/unicode/274c.png" height="20"/>|A failed test or run|
|<img src="https://github.githubassets.com/images/icons/emoji/unicode/1f525.png" height="20"/>|An erroneous test or run|
|<img src="https://github.githubassets.com/images/icons/emoji/unicode/23f1.png" height="20"/>|The duration of all tests or runs|

***Note:*** For simplicity, "disabled" tests count towards "skipped" tests.

## Permissions

Minimal permissions required by this action in **public** GitHub repositories are:

```yaml
permissions:
  checks: write
  pull-requests: write
```

The following permissions are required in **private** GitHub repos:

```yaml
permissions:
  contents: read
  issues: read
  checks: write
  pull-requests: write
```

With `comment_mode: off`, the `pull-requests: write` permission is not needed.

## Configuration

Files can be selected via the `files` option, which is optional and defaults to `*.xml` in the current working directory.
[It supports wildcards](https://docs.python.org/3/library/glob.html#glob.glob) like `*`, `**`, `?` and `[]`.
The `**` wildcard matches all files and directories recursively: `./`, `./*/`, `./*/*/`, etc.

You can provide multiple file patterns, one pattern per line. Patterns starting with `!` exclude the matching files.
There have to be at least one pattern starting without a `!`:

```yaml
with:
  junit_files: |
    *.xml
    !config.xml
```

The list of most notable options:

|Option|Default Value|Description|
|:-----|:-----:|:----------|
<<<<<<< HEAD
|`junit_files`|`*.xml`|File patterns of JUnit XML test result files. Supports `*`, `**`, `?`, and `[]`. Use multiline string for multiple patterns. Patterns starting with `!` exclude the matching files. There have to be at least one pattern starting without a `!`.|
|`check_name`|`"Test Results"`|An alternative name for the check result.|
|`comment_title`|same as `check_name`|An alternative name for the pull request comment.|
=======
|`files`|`*.xml`|File patterns to select the test result XML files, e.g. `"test-results/**/*.xml"`. Use multiline string for multiple patterns. Supports `*`, `**`, `?`, `[]`. Excludes files when starting with `!`. |
|`check_name`|`"Unit Test Results"`|An alternative name for the check result.|
|`comment_title`|same as `check_name`|An alternative title for the pull request comment.|
|`comment_mode`|`always`|The action posts comments to pull requests that are associated with the commit. Set to:<br/>`always` - always comment<br/>`changes` - comment when changes w.r.t. the target branch exist<br/>`changes in failures` - when changes in the number of failures and errors exist<br/>`changes in errors` - when changes in the number of (only) errors exist<br/>`failures` - when failures or errors exist<br/>`errors` - when (only) errors exist<br/>`off` - to not create pull request comments.|
|`ignore_runs`|`false`|Does not process test run information by ignoring `<testcase>` elements in the XML files, which is useful for very large XML files. This disables any check run annotations.|
>>>>>>> e60aaa89

<details>
<summary>Options related to Git and GitHub</summary>

|Option|Default Value|Description|
|:-----|:-----:|:----------|
|`commit`|`${{env.GITHUB_SHA}}`|An alternative commit SHA to which test results are published. The `push` and `pull_request`events are handled, but for other [workflow events](https://docs.github.com/en/free-pro-team@latest/actions/reference/events-that-trigger-workflows#push) `GITHUB_SHA` may refer to different kinds of commits. See [GitHub Workflow documentation](https://docs.github.com/en/free-pro-team@latest/actions/reference/events-that-trigger-workflows) for details.|
|`github_token`|`${{github.token}}`|An alternative GitHub token, other than the default provided by GitHub Actions runner.|
|`github_retries`|`10`|Requests to the GitHub API are retried this number of times. The value must be a positive integer or zero.|
|`seconds_between_github_reads`|`0.25`|Sets the number of seconds the action waits between concurrent read requests to the GitHub API.|
|`seconds_between_github_writes`|`2.0`|Sets the number of seconds the action waits between concurrent write requests to the GitHub API.|
|`pull_request_build`|`"merge"`|As part of pull requests, GitHub builds a merge commit, which combines the commit and the target branch. If tests ran on the actual pushed commit, then set this to `"commit"`.|
|`event_file`|`${{env.GITHUB_EVENT_PATH}}`|An alternative event file to use. Useful to replace a `workflow_run` event file with the actual source event file.|
|`event_name`|`${{env.GITHUB_EVENT_NAME}}`|An alternative event name to use. Useful to replace a `workflow_run` event name with the actual source event name: `${{ github.event.workflow_run.event }}`.|
</details>

<details>
<summary>Options related to reporting test results</summary>

|Option|Default Value|Description|
|:-----|:-----:|:----------|
|`time_unit`|`seconds`|Time values in the XML files have this unit. Supports `seconds` and `milliseconds`.|
|`job_summary`|`true`| Set to `true`, the results are published as part of the [job summary page](https://github.blog/2022-05-09-supercharging-github-actions-with-job-summaries/) of the workflow run.|
|`hide_comments`|`"all but latest"`|Configures which earlier comments in a pull request are hidden by the action:<br/>`"orphaned commits"` - comments for removed commits<br/>`"all but latest"` - all comments but the latest<br/>`"off"` - no hiding|
|`compare_to_earlier_commit`|`true`|Test results are compared to results of earlier commits to show changes:<br/>`false` - disable comparison, `true` - compare across commits.'|
|`test_changes_limit`|`10`|Limits the number of removed or skipped tests reported on pull request comments. This report can be disabled with a value of `0`.|
|`report_individual_runs`|`false`|Individual runs of the same test may see different failures. Reports all individual failures when set `true`, and the first failure only otherwise.|
|`deduplicate_classes_by_file_name`|`false`|De-duplicates classes with same name by their file name when set `true`, combines test results for those classes otherwise.|
|`check_run_annotations`|`all tests, skipped tests`|Adds additional information to the check run. This is a comma-separated list of any of the following values:<br>`all tests` - list all found tests,<br>`skipped tests` - list all skipped tests<br> Set to `none` to add no extra annotations at all.|
|`check_run_annotations_branch`|`event.repository.default_branch` or `"main, master"`|Adds check run annotations only on given branches. If not given, this defaults to the default branch of your repository, e.g. `main` or `master`. Comma separated list of branch names allowed, asterisk `"*"` matches all branches. Example: `main, master, branch_one`.|
|`json_file`|no file|Results are written to this JSON file.|
|`json_thousands_separator`|`" "`|Formatted numbers in JSON use this character to separate groups of thousands. Common values are "," or ".". Defaults to punctuation space (\u2008).|
|`fail_on`|`"test failures"`|Configures the state of the created test result check run. With `"test failures"` it fails if any test fails or test errors occur. It never fails when set to `"nothing"`, and fails only on errors when set to `"errors"`.|

Pull request comments highlight removal of tests or tests that the pull request moves into skip state.
Those removed or skipped tests are added as a list, which is limited in length by `test_changes_limit`,
which defaults to `10`. Reporting these tests can be disabled entirely by setting this limit to `0`.
This feature requires `check_run_annotations` to contain `all tests` in order to detect test addition
and removal, and `skipped tests` to detect new skipped and un-skipped tests, as well as
`check_run_annotations_branch` to contain your default branch.
</details>

## JSON result

The gathered test information are accessible as JSON via [GitHub Actions steps outputs](https://docs.github.com/en/actions/learn-github-actions/contexts#steps-context) string or JSON file.

<details>
<summary>Access JSON via step outputs</summary>

The `json` output of the action can be accessed through the expression `steps.<id>.outputs.json`.

```yaml
- name: Publish Test Results
  uses: EnricoMi/publish-unit-test-result-action@v2
  id: test-results
  if: always()
  with:
    junit_files: "test-results/**/*.xml"

- name: Conclusion
  run: echo "Conclusion is ${{ fromJSON( steps.test-results.outputs.json ).conclusion }}"
```

Here is an example JSON:
```json
{
  "title": "4 parse errors, 4 errors, 23 fail, 18 skipped, 227 pass in 39m 12s",
  "summary": "  24 files  ±0      4 errors  21 suites  ±0   39m 12s [:stopwatch:](https://github.com/EnricoMi/publish-unit-test-result-action/blob/v1.20/README.md#the-symbols \"duration of all tests\") ±0s\n272 tests ±0  227 [:heavy_check_mark:](https://github.com/EnricoMi/publish-unit-test-result-action/blob/v1.20/README.md#the-symbols \"passed tests\") ±0  18 [:zzz:](https://github.com/EnricoMi/publish-unit-test-result-action/blob/v1.20/README.md#the-symbols \"skipped / disabled tests\") ±0  23 [:x:](https://github.com/EnricoMi/publish-unit-test-result-action/blob/v1.20/README.md#the-symbols \"failed tests\") ±0  4 [:fire:](https://github.com/EnricoMi/publish-unit-test-result-action/blob/v1.20/README.md#the-symbols \"test errors\") ±0 \n437 runs  ±0  354 [:heavy_check_mark:](https://github.com/EnricoMi/publish-unit-test-result-action/blob/v1.20/README.md#the-symbols \"passed tests\") ±0  53 [:zzz:](https://github.com/EnricoMi/publish-unit-test-result-action/blob/v1.20/README.md#the-symbols \"skipped / disabled tests\") ±0  25 [:x:](https://github.com/EnricoMi/publish-unit-test-result-action/blob/v1.20/README.md#the-symbols \"failed tests\") ±0  5 [:fire:](https://github.com/EnricoMi/publish-unit-test-result-action/blob/v1.20/README.md#the-symbols \"test errors\") ±0 \n\nResults for commit 11c02e56. ± Comparison against earlier commit d8ce4b6c.\n",
  "conclusion": "success",
  "stats": {
    "files": 24,
    "errors": 4,
    "suites": 21,
    "duration": 2352,
    "tests": 272,
    "tests_succ": 227,
    "tests_skip": 18,
    "tests_fail": 23,
    "tests_error": 4,
    "runs": 437,
    "runs_succ": 354,
    "runs_skip": 53,
    "runs_fail": 25,
    "runs_error": 5,
    "commit": "11c02e561e0eb51ee90f1c744c0ca7f306f1f5f9"
  },
  "stats_with_delta": {
    "files": {
      "number": 24,
      "delta": 0
    },
    …,
    "commit": "11c02e561e0eb51ee90f1c744c0ca7f306f1f5f9",
    "reference_type": "earlier",
    "reference_commit": "d8ce4b6c62ebfafe1890c55bf7ea30058ebf77f2"
  },
  "formatted": {
     "stats": {
        "duration": "2 352",
        …
     },
     "stats_with_delta": {
        "duration": {
           "number": "2 352",
           "delta": "+12"
        },
        …
     }
  },
  "annotations": 31
}
```
</details>

<details>
<summary>Access JSON via file</summary>

The `formatted` key provides a copy of `stats` and `stats_with_delta`, where numbers are formatted to strings.
For example, `"duration": 2352` is formatted as `"duration": "2 352"`. The thousands separator can be configured
via `json_thousands_separator`. Formatted numbers are especially useful when those values are used where formatting
is not easily available, e.g. when [creating a badge from test results](#create-a-badge-from-test-results).

The optional `json_file` allows to configure a file where extended JSON information are to be written.
Compared to `"Access JSON via step outputs"` above, `errors` and `annotations` contain more information than just the number of errors and annotations, respectively:

```json
{
   …,
   "stats": {
      …,
      "errors": [
         {
            "file": "test-files/empty.xml",
            "message": "File is empty.",
            "line": null,
            "column": null
         }
      ],
      …
   },
   …,
   "annotations": [
      {
         "path": "test/test.py",
         "start_line": 819,
         "end_line": 819,
         "annotation_level": "warning",
         "message": "test-files/junit.fail.xml",
         "title": "1 out of 3 runs failed: test_events (test.Tests)",
         "raw_details": "self = <test.Tests testMethod=test_events>\n\n                def test_events(self):\n                > self.do_test_events(3)\n\n                test.py:821:\n                _ _ _ _ _ _ _ _ _ _ _ _ _ _ _ _ _ _ _ _ _ _ _ _ _ _ _ _ _ _ _ _ _ _ _ _ _ _ _ _\n                test.py:836: in do_test_events\n                self.do_test_rsh(command, 143, events=events)\n                test.py:852: in do_test_rsh\n                self.assertEqual(expected_result, res)\n                E AssertionError: 143 != 0\n            "
      }
   ]
}
```
</details>

See [Create a badge from test results](#create-a-badge-from-test-results) for an example on how to create a badge from this JSON.

## Use with matrix strategy

In a scenario where your tests run multiple times in different environments (e.g. a [strategy matrix](https://docs.github.com/en/actions/reference/workflow-syntax-for-github-actions#jobsjob_idstrategymatrix)),
the action should run only once over all test results. For this, put the action into a separate job
that depends on all your test environments. Those need to upload the test results as artifacts, which
are then all downloaded by your publish job.

<details>
<summary>Example workflow YAML</summary>

```yaml
name: CI

on: [push]
permissions: {}

jobs:
  build-and-test:
    name: Build and Test (Python ${{ matrix.python-version }})
    runs-on: ubuntu-latest

    strategy:
      fail-fast: false
      matrix:
        python-version: [3.6, 3.7, 3.8]

    steps:
      - name: Checkout
        uses: actions/checkout@v2

      - name: Setup Python ${{ matrix.python-version }}
        uses: actions/setup-python@v3
        with:
          python-version: ${{ matrix.python-version }}

      - name: PyTest
        run: python -m pytest test --junit-xml pytest.xml

      - name: Upload Test Results
        if: always()
        uses: actions/upload-artifact@v2
        with:
          name: Test Results (Python ${{ matrix.python-version }})
          path: pytest.xml

  publish-test-results:
    name: "Publish Tests Results"
    needs: build-and-test
    runs-on: ubuntu-latest
    permissions:
      checks: write

      # only needed unless run with comment_mode: off
      pull-requests: write

      # only needed for private repository
      contents: read

      # only needed for private repository
      issues: read
    if: always()

    steps:
      - name: Download Artifacts
        uses: actions/download-artifact@v2
        with:
          path: artifacts

      - name: Publish Test Results
        uses: EnricoMi/publish-unit-test-result-action@v2
        with:
          junit_files: "artifacts/**/*.xml"
```
</details>

Please consider to [support fork repositories and dependabot branches](#support-fork-repositories-and-dependabot-branches)
together with your matrix strategy.

## Support fork repositories and dependabot branches
[comment]: <> (This heading is linked to from main method in publish_unit_test_results.py)

Getting test results of pull requests created by contributors from fork repositories or by
[Dependabot](https://docs.github.com/en/github/administering-a-repository/keeping-your-dependencies-updated-automatically)
requires some additional setup. Without this, the action will fail with the
`"Resource not accessible by integration"` error for those situations.

In this setup, your CI workflow does not need to publish test results anymore as they are **always** published from a separate workflow.

1. Your CI workflow has to upload the GitHub event file and test result files.
2. Set up an additional workflow on `workflow_run` events, which starts on completion of the CI workflow,
   downloads the event file and the test result files, and runs this action on them.
   This workflow publishes the test results for pull requests from fork repositories and dependabot,
   as well as all "ordinary" runs of your CI workflow.

<details>
<summary>Step-by-step instructions</summary>

1. Add the following job to your CI workflow to upload the event file as an artifact:

```yaml
event_file:
  name: "Event File"
  runs-on: ubuntu-latest
  steps:
  - name: Upload
    uses: actions/upload-artifact@v2
    with:
      name: Event File
      path: ${{ github.event_path }}
```

2. Add the following action step to your CI workflow to upload test results as artifacts.
Adjust the value of `path` to fit your setup:

```yaml
- name: Upload Test Results
  if: always()
  uses: actions/upload-artifact@v2
  with:
    name: Test Results
    path: |
      test-results/*.xml
```

3. If you run tests in a [strategy matrix](https://docs.github.com/en/actions/reference/workflow-syntax-for-github-actions#jobsjob_idstrategymatrix),
make the artifact name unique for each job, e.g.:
```yaml
  with:
    name: Test Results (${{ matrix.python-version }})
    path: …
```

4. Add the following workflow that publishes test results. It downloads and extracts
all artifacts into `artifacts/ARTIFACT_NAME/`, where `ARTIFACT_NAME` will be `Upload Test Results`
when setup as above, or `Upload Test Results (…)` when run in a strategy matrix.

   It then runs the action on files matching `artifacts/**/*.xml`.
Change the `files` pattern with the path to your test artifacts if it does not work for you.
The publish action uses the event file of the CI workflow.

   Also adjust the value of `workflows` (here `"CI"`) to fit your setup:

```yaml
name: Test Results

on:
  workflow_run:
    workflows: ["CI"]
    types:
      - completed
permissions: {}

jobs:
  test-results:
    name: Test Results
    runs-on: ubuntu-latest
    if: github.event.workflow_run.conclusion != 'skipped'

    permissions:
      checks: write

      # needed unless run with comment_mode: off
      pull-requests: write

      # only needed for private repository
      contents: read

      # only needed for private repository
      issues: read

      # required by download step to access artifacts API
      actions: read

    steps:
      - name: Download and Extract Artifacts
        env:
          GITHUB_TOKEN: ${{secrets.GITHUB_TOKEN}}
        run: |
           mkdir -p artifacts && cd artifacts

           artifacts_url=${{ github.event.workflow_run.artifacts_url }}

           gh api "$artifacts_url" -q '.artifacts[] | [.name, .archive_download_url] | @tsv' | while read artifact
           do
             IFS=$'\t' read name url <<< "$artifact"
             gh api $url > "$name.zip"
             unzip -d "$name" "$name.zip"
           done

      - name: Publish Test Results
        uses: EnricoMi/publish-unit-test-result-action@v2
        with:
          commit: ${{ github.event.workflow_run.head_sha }}
          event_file: artifacts/Event File/event.json
          event_name: ${{ github.event.workflow_run.event }}
          junit_files: "artifacts/**/*.xml"
```

Note: Running this action on `pull_request_target` events is [dangerous if combined with code checkout and code execution](https://securitylab.github.com/research/github-actions-preventing-pwn-requests).
This event is therefore not use here intentionally!
</details>

## Create a badge from test results

Here is an example how to use the [JSON](#json-result) output of this action to create a badge like this:
[![Test Results](https://gist.githubusercontent.com/EnricoMi/612cb538c14731f1a8fefe504f519395/raw/badge.svg)](https://gist.githubusercontent.com/EnricoMi/612cb538c14731f1a8fefe504f519395/raw/badge.svg)

<details>
<summary>Example worklow YAML</summary>

```yaml
steps:
- …
- name: Publish Test Results
  uses: EnricoMi/publish-unit-test-result-action@v2
  id: test-results
  if: always()
  with:
    junit_files: "test-results/**/*.xml"

- name: Set badge color
  shell: bash
  run: |
    case ${{ fromJSON( steps.test-results.outputs.json ).conclusion }} in
      success)
        echo "BADGE_COLOR=31c653" >> $GITHUB_ENV
        ;;
      failure)
        echo "BADGE_COLOR=800000" >> $GITHUB_ENV
        ;;
      neutral)
        echo "BADGE_COLOR=696969" >> $GITHUB_ENV
        ;;
    esac

- name: Create badge
  uses: emibcn/badge-action@d6f51ff11b5c3382b3b88689ae2d6db22d9737d1
  with:
    label: Tests
    status: '${{ fromJSON( steps.test-results.outputs.json ).formatted.stats.tests }} tests, ${{ fromJSON( steps.test-results.outputs.json ).formatted.stats.runs }} runs: ${{ fromJSON( steps.test-results.outputs.json ).conclusion }}'
    color: ${{ env.BADGE_COLOR }}
    path: badge.svg

- name: Upload badge to Gist
  # Upload only for master branch
  if: >
    github.event_name == 'workflow_run' && github.event.workflow_run.head_branch == 'master' ||
    github.event_name != 'workflow_run' && github.ref == 'refs/heads/master'
  uses: andymckay/append-gist-action@1fbfbbce708a39bd45846f0955ed5521f2099c6d
  with:
    token: ${{ secrets.GIST_TOKEN }}
    gistURL: https://gist.githubusercontent.com/{user}/{id}
    file: badge.svg
```

You have to create a personal access toke (PAT) with `gist` permission only. Add it to your GitHub Actions secrets, in above example with secret name `GIST_TOKEN`.

Set the `gistURL` to the Gist that you want to write the badge file to, in the form of `https://gist.githubusercontent.com/{user}/{id}`.

You can then use the badge via this URL: https://gist.githubusercontent.com/{user}/{id}/raw/badge.svg
</details>

## Running as a composite action

Running this action as a composite action allows to run it on various operating systems as it
does not require Docker. The composite action, however, requires a Python3 environment to be setup
on the action runner. All GitHub-hosted runners (Ubuntu, Windows Server and macOS) provide a suitable
Python3 environment out-of-the-box.

Self-hosted runners may require setting up a Python environment first:

```yaml
- name: Setup Python
  uses: actions/setup-python@v3
  with:
    python-version: 3.8
```

Self-hosted runners for Windows require Bash shell to be installed. Easiest way to have one is by installing
Git for Windows, which comes with Git BASH. Make sure that the location of `bash.exe` is part of the `PATH`
environment variable seen by the self-hosted runner.

<details>
<summary>Isolating composite action from your workflow</summary>

Note that the composite action modifies this Python environment by installing dependency packages.
If this conflicts with actions that later run Python in the same workflow (which is a rare case),
it is recommended to run this action as the last step in your workflow, or to run it in an isolated workflow.
Running it in an isolated workflow is similar to the workflows shown in [Use with matrix strategy](#use-with-matrix-strategy).

To run the composite action in an isolated workflow, your CI workflow should upload all test result XML files:

```yaml
build-and-test:
  name: "Build and Test"
  runs-on: macos-latest

  steps:
  - …
  - name: Upload Test Results
    if: always()
    uses: actions/upload-artifact@v2
    with:
      name: Test Results
      path: "test-results/**/*.xml"
```

Your dedicated publish-test-results workflow then downloads these files and runs the action there:

```yaml
publish-test-results:
  name: "Publish Tests Results"
  needs: build-and-test
  runs-on: windows-latest
  # the build-and-test job might be skipped, we don't need to run this job then
  if: success() || failure()

  steps:
    - name: Download Artifacts
      uses: actions/download-artifact@v2
      with:
        path: artifacts

    - name: Publish Test Results
      uses: EnricoMi/publish-unit-test-result-action/composite@v2
      with:
        junit_files: "artifacts/**/*.xml"
```
</details>

<details>
<summary>Slow startup of composite action</summary>

In some environments, the composite action startup can be slow due to the installation of Python dependencies.
This is usually the case for **Windows** runners (in this example 35 seconds startup time):

```
Mon, 03 May 2021 11:57:00 GMT   ⏵ Run ./composite
Mon, 03 May 2021 11:57:00 GMT   ⏵ Check for Python3
Mon, 03 May 2021 11:57:00 GMT   ⏵ Install Python dependencies
Mon, 03 May 2021 11:57:35 GMT   ⏵ Publish Test Results
```

This can be improved by caching the PIP cache directory. If you see the following warning in
the composite action output, then installing the `wheel` package can also be beneficial (see further down):

```
Using legacy 'setup.py install' for …, since package 'wheel' is not installed.
```

You can [cache files downloaded and built by PIP](https://github.com/actions/cache/blob/main/examples.md#python---pip)
using the `actions/cache` action, and conditionally install the `wheel`package as follows:

```yaml
- name: Cache PIP Packages
  uses: actions/cache@v2
  id: cache
  with:
    path: ~\AppData\Local\pip\Cache
    key: ${{ runner.os }}-pip-${{ hashFiles('**/requirements.txt, 'composite/action.yml') }}
    restore-keys: |
      ${{ runner.os }}-pip-

# only needed if you see this warning in action log output otherwise:
# Using legacy 'setup.py install' for …, since package 'wheel' is not installed.
- name: Install package wheel
  # only needed on cache miss
  if: steps.cache.outputs.cache-hit != 'true'
  run: python3 -m pip install wheel

- name: Publish Test Results
  uses: EnricoMi/publish-unit-test-result-action/composite@v2
…
```

Use the correct `path:`, depending on your action runner's OS:
- macOS: `~/Library/Caches/pip`
- Windows: `~\AppData\Local\pip\Cache`
- Ubuntu: `~/.cache/pip`

With a cache populated by an earlier run, we can see startup time improvement (in this example down to 11 seconds):

```
Mon, 03 May 2021 16:00:00 GMT   ⏵ Run ./composite
Mon, 03 May 2021 16:00:00 GMT   ⏵ Check for Python3
Mon, 03 May 2021 16:00:00 GMT   ⏵ Install Python dependencies
Mon, 03 May 2021 16:00:11 GMT   ⏵ Publish Test Results
```
</details><|MERGE_RESOLUTION|>--- conflicted
+++ resolved
@@ -198,17 +198,11 @@
 
 |Option|Default Value|Description|
 |:-----|:-----:|:----------|
-<<<<<<< HEAD
 |`junit_files`|`*.xml`|File patterns of JUnit XML test result files. Supports `*`, `**`, `?`, and `[]`. Use multiline string for multiple patterns. Patterns starting with `!` exclude the matching files. There have to be at least one pattern starting without a `!`.|
 |`check_name`|`"Test Results"`|An alternative name for the check result.|
 |`comment_title`|same as `check_name`|An alternative name for the pull request comment.|
-=======
-|`files`|`*.xml`|File patterns to select the test result XML files, e.g. `"test-results/**/*.xml"`. Use multiline string for multiple patterns. Supports `*`, `**`, `?`, `[]`. Excludes files when starting with `!`. |
-|`check_name`|`"Unit Test Results"`|An alternative name for the check result.|
-|`comment_title`|same as `check_name`|An alternative title for the pull request comment.|
 |`comment_mode`|`always`|The action posts comments to pull requests that are associated with the commit. Set to:<br/>`always` - always comment<br/>`changes` - comment when changes w.r.t. the target branch exist<br/>`changes in failures` - when changes in the number of failures and errors exist<br/>`changes in errors` - when changes in the number of (only) errors exist<br/>`failures` - when failures or errors exist<br/>`errors` - when (only) errors exist<br/>`off` - to not create pull request comments.|
 |`ignore_runs`|`false`|Does not process test run information by ignoring `<testcase>` elements in the XML files, which is useful for very large XML files. This disables any check run annotations.|
->>>>>>> e60aaa89
 
 <details>
 <summary>Options related to Git and GitHub</summary>

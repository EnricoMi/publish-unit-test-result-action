name: 'Publish Test Results'
author: 'im-open'
description: 'Publishes JUnit, NUnit, XUnit, TRX, JSON test results on GitHub for .NET, Dart, Java, JS, Jest, Mocha, Python, Scala, …'

inputs:
  github_token:
    description: 'GitHub API Access Token.'
    default: ${{ github.token }}
    required: false
  github_token_actor:
    description: 'The name of the GitHub app that owns the GitHub API Access Token (see github_token). Used to identify pull request comments created by this action during earlier runs. Has to be set when `github_token` is set to a GitHub app installation token (other than GitHub actions). Otherwise, existing comments will not be updated, but new comments created. Note: this does not change the bot name of the pull request comments. Defaults to "github-actions".'
    default: 'github-actions'
    required: false
  github_retries:
    description: 'Requests to the GitHub API are retried this number of times. The value must be a positive integer or zero.'
    default: '10'
    required: false
  commit:
    description: 'Commit SHA to which test results are published. Only needed if the value of GITHUB_SHA does not work for you.'
    required: false
  check_name:
    description: 'Name of the created check run.'
    default: 'Test Results'
    required: false
  comment_title:
    description: 'An alternative title for the pull request comment. Defaults to value of check_name input.'
    required: false
  comment_mode:
    description: 'The action posts comments to pull requests that are associated with the commit. Set to "always" - always comment, "changes" - comment when changes w.r.t. the target branch exist, "changes in failures" - when changes in the number of failures and errors exist, "changes in errors" - when changes in the number of (only) errors exist, "failures" - when failures or errors exist, "errors" - when (only) errors exist, "off" - to not create pull request comments.'
    default: 'always'
    required: false
  fail_on:
    description: 'The created test result check run has failure state if any test fails or test errors occur. Never fails when set to "nothing", fails only on errors when set to "errors". Default is "test failures".'
    default: 'test failures'
    required: false
  action_fail:
    description: 'When set "true", the action itself fails when tests have failed (see option fail_on).'
    default: 'false'
    required: false
  action_fail_on_inconclusive:
    description: 'When set "true", the action itself fails when tests are inconclusive (no test results).'
    default: 'false'
    required: false
  files:
    description: 'File patterns of test result files. Relative paths are known to work best, while the non-Docker action also works with absolute paths. Supports "*", "**", "?", and "[]" character ranges. Use multiline string for multiple patterns. Patterns starting with "!" exclude the matching files. There have to be at least one pattern starting without a "!".'
    required: false
  junit_files:
    description: 'Deprecated, use "files" option instead.'
    required: false
  nunit_files:
    description: 'Deprecated, use "files" option instead.'
    required: false
  xunit_files:
    description: 'Deprecated, use "files" option instead.'
    required: false
  trx_files:
    description: 'Deprecated, use "files" option instead.'
    required: false
  time_unit:
    description: 'Time values in the test result files have this unit. Supports "seconds" and "milliseconds".'
    default: 'seconds'
    required: false
  test_file_prefix:
    description: 'Paths in the test result files should be relative to the git repository for annotations to work best. This prefix is added to (if starting with "+"), or remove from (if starting with "-") test file paths. Examples: "+src/" or "-/opt/actions-runner".'
    required: false
  report_individual_runs:
    description: 'Individual runs of the same test may see different failures. Reports all individual failures when set "true" or the first only otherwise.'
    required: false
  report_suite_logs:
    description: 'In addition to reporting regular test logs, also report test suite logs. These are logs provided on suite level, not individual test level. Set to "info" for normal output, "error" for error output, "any" for both, or "none" for no suite logs at all. Defaults to "none".'
    default: 'none'
    required: false
  deduplicate_classes_by_file_name:
    description: 'De-duplicates classes with same name by their file name when set "true", combines test results for those classes otherwise.'
    required: false
  large_files:
    description: 'Support for large files is enabled when set to "true". Defaults to "false", unless ignore_runs is "true".'
    required: false
  ignore_runs:
    description: 'Does not collect test run information from the test result files, which is useful for very large files. This disables any check run annotations.'
    default: 'false'
    required: false
  check_run:
    description: 'Set to "true", the results are published as a check run, but it may not be associated with the workflow that ran this action.'
    default: 'true'
    required: false
  job_summary:
    description: 'Set to "true", the results are published as part of the job summary page of the workflow run.'
    default: 'true'
    required: false
  compare_to_earlier_commit:
    description: 'Test results are compared to results of earlier commits to highlight changes: "false" - disable comparison, "true" - compare across commits.'
    default: 'true'
    required: false
  pull_request_build:
    description: 'As part of pull requests, GitHub builds a merge commit, which combines the commit and the target branch. If tests ran on the actual pushed commit, then set this to "commit". Defaults to "merge".'
    default: 'merge'
    required: false
  event_file:
    description: 'An alternative event file to use. Useful to replace a "workflow_run" event file with the actual source event file.'
    required: false
  event_name:
    description: 'An alternative event name to use. Useful to replace a "workflow_run" event name with the actual source event name: github.event.workflow_run.event.'
    required: false
  test_changes_limit:
    description: 'Limits the number of removed or skipped tests reported on pull request comments. This report can be disabled with a value of 0. The default is 10.'
    required: false
  check_run_annotations:
    description: 'Adds additional information to the check run. This is a comma-separated list of any of the following values: "all tests" - list all found tests, "skipped tests" - list all skipped tests. Set to "none" to add no extra annotations at all.'
    default: 'all tests, skipped tests'
    required: false
  check_run_annotations_branch:
    description: 'Adds check run annotations only on given branches. Comma-separated list of branch names allowed, asterisk "*" matches all branches. Defaults to event.repository.default_branch or "main, master".'
    required: false
  seconds_between_github_reads:
    description: 'Sets the number of seconds the action waits between concurrent read requests to the GitHub API. This throttles the API usage to avoid abuse rate limits: https://docs.github.com/en/rest/overview/resources-in-the-rest-api#abuse-rate-limits.'
    default: '0.25'
    required: false
  seconds_between_github_writes:
    description: 'Sets the number of seconds the action waits between concurrent write requests to the GitHub API. This throttles the API usage to avoid abuse rate limits: https://docs.github.com/en/rest/overview/resources-in-the-rest-api#abuse-rate-limits.'
    default: '2.0'
    required: false
  secondary_rate_limit_wait_seconds:
    description: 'Sets the number of seconds to wait before retrying secondary rate limit errors. If not set, the default defined in the PyGithub library is used (currently 60 seconds).'
    required: false
  json_file:
    description: 'Results are written to this JSON file.'
    required: false
  json_thousands_separator:
    description: 'Formatted numbers in JSON use this character to separate groups of thousands. Common values are "," or ".". Defaults to punctuation space (\u2008).'
    default: ' '
    required: false
  json_suite_details:
    description: 'Write out all suite details to the JSON file. Setting this to "true" can greatly increase the size of the output. Defaults to "false".'
    default: 'false'
    required: false
  json_test_case_results:
    description: 'Write out all individual test case results to the JSON file. Setting this to "true" can greatly increase the size of the output. Defaults to "false".'
    default: 'false'
    required: false
  search_pull_requests:
    description: 'Prior to v2.6.0, the action used the "/search/issues" REST API to find pull requests related to a commit. If you need to restore that behaviour, set this to "true". Defaults to "false".'
    default: 'false'
    required: false

outputs:
  json:
    description: "Test results as JSON"
    value: ${{ steps.test-results.outputs.json }}

runs:
  using: 'composite'
  steps:
    - name: Deprecation warning
      run: |
        # Print deprecation warning
        echo "::warning::Running this action via 'uses: EnricoMi/publish-unit-test-result-action/composite@v2 is deprecated! For details, see: https://github.com/EnricoMi/publish-unit-test-result-action/tree/v2#running-as-a-composite-action"
      shell: bash

    - name: Check for Python3
      id: python
      run: |
        # Check for Python3
        echo '::group::Check for Python3'

        # we check version here just to execute `python3` with an argument
        # on Windows, there is a `python3.exe` that is a proxy to trigger installation from app store
        # command `which python3` finds that, but `python3 -V` does not return the version on stdout
        if ! which python3 || [[ "$(python3 -V)" != *"python 3."* && "$(python3 -V)" != *"Python 3."* ]]
        then
          if ! which python || [[ "$(python -V)" != *"python 3."* && "$(python -V)" != *"Python 3."* ]]
          then
            echo "::error::No python3 interpreter found. Please setup python before running this action. You could use https://github.com/actions/setup-python."
            exit 1
          fi

          PYTHON_BIN="$(python -c 'import sys; print(sys.executable)')"
        else
          PYTHON_BIN="$(python3 -c 'import sys; print(sys.executable)')"
        fi

        echo "Python that creates venv: $PYTHON_BIN"
        echo "PYTHON_BIN=$PYTHON_BIN" >> "$GITHUB_ENV"

        PYTHON_VERSION="$($PYTHON_BIN -c 'import sys; print(f"{sys.version_info.major}.{sys.version_info.minor}")')"
        if [[ "$PYTHON_VERSION" == "3.7" ]]
        then
          echo "DEPENDENCIES_VERSION=3.7" >> "$GITHUB_ENV"
        else
          echo "DEPENDENCIES_VERSION=post-3.7" >> "$GITHUB_ENV"
        fi
        echo "version=$PYTHON_VERSION" >> "$GITHUB_OUTPUT"

        echo '::endgroup::'
      shell: bash

    - name: Detect OS
      id: os
      run: |
        # Detect OS
        case "$RUNNER_OS" in
          Linux*)
            echo "pip-cache=~/.cache/pip" >> "$GITHUB_OUTPUT"
            ;;
          macOS*)
            echo "pip-cache=~/Library/Caches/pip" >> "$GITHUB_OUTPUT"
            ;;
          Windows*)
            echo "pip-cache=~\\AppData\\Local\\pip\\Cache" >> "$GITHUB_OUTPUT"
            echo "pip-options=--user" >> "$GITHUB_OUTPUT"
            ;;
        esac
      shell: bash

    - name: Restore PIP packages cache
      uses: actions/cache/restore@v4
      id: cache
      continue-on-error: true
      with:
        path: ${{ steps.os.outputs.pip-cache }}
<<<<<<< HEAD
        key: im-open-publish-action-${{ runner.os }}-${{ runner.arch }}-pip-${{ steps.python.outputs.version }}-fc884bb0b8d89fb24ccb9a84a3d97821
=======
        key: enricomi-publish-action-${{ runner.os }}-${{ runner.arch }}-pip-${{ steps.python.outputs.version }}-e594996205319a7990b3a4ec677d10a3
>>>>>>> 82082dac

    - name: Create virtualenv
      id: venv
      continue-on-error: true
      env:
        PIP_OPTIONS: ${{ steps.os.outputs.pip-options }}
      run: |
<<<<<<< HEAD
        echo '##[group]Create virtualenv'
        # install virtualenv, if it is not yet installed
        python3 -m pip install $PIP_OPTIONS virtualenv
        python3 -m virtualenv im-open-publish-action-venv
        # test activating virtualenv
        case "$RUNNER_OS" in
          Linux*|macOS*)
            source im-open-publish-action-venv/bin/activate;;
          Windows*)
            source im-open-publish-action-venv\\Scripts\\activate;;
=======
        # Create virtualenv
        echo '::group::Create virtualenv'

        echo "Python that creates venv: $PYTHON_BIN"

        echo "Creating virtual environment"
        if ! "$PYTHON_BIN" -m virtualenv enricomi-publish-action-venv && ! "$PYTHON_BIN" -m venv enricomi-publish-action-venv
        then
          echo "Looks like there is neither virtualenv nor venv package installed"
          if ! "$PYTHON_BIN" -m pip install $PIP_OPTIONS virtualenv && [ -n "$PIP_OPTIONS" ]
          then
            echo "Installing virtualenv package with PIP options '$PIP_OPTIONS' failed, now trying without"
            if ! "$PYTHON_BIN" -m pip install virtualenv
            then
              echo "::error::Installing virtualenv package failed"
              exit 1
            fi
          fi

          if ! "$PYTHON_BIN" -m virtualenv enricomi-publish-action-venv
          then
            echo "::error::Cannot create venv after installing virtualenv package"
            exit 1
          fi
        fi

        echo "Finding Python interpreter in venv"
        case "$RUNNER_OS" in
          Linux*|macOS*)
            PYTHON_VENV="enricomi-publish-action-venv/bin/python";;
          Windows*)
            PYTHON_VENV="enricomi-publish-action-venv\\Scripts\\python";;
>>>>>>> 82082dac
        esac
        PYTHON_VENV="$("$PYTHON_VENV" -c 'import sys; print(sys.executable)')"
        echo "Python in venv: $PYTHON_VENV"
        echo "PYTHON_VENV=$PYTHON_VENV" >> "$GITHUB_ENV"

        echo '::endgroup::'
      shell: bash

    - name: Install Python dependencies
      run: |
<<<<<<< HEAD
        echo '##[group]Install Python dependencies'
        if [ "${{ steps.venv.outcome }}" == "success" ]
        then
          # activate virtualenv
          case "$RUNNER_OS" in
            Linux*|macOS*)
              source im-open-publish-action-venv/bin/activate;;
            Windows*)
              source im-open-publish-action-venv\\Scripts\\activate;;
          esac
        fi
        which python3

        # make sure wheel is installed, which improves installing our dependencies
        python3 -m pip install $PIP_OPTIONS wheel
        python3 -m pip install $PIP_OPTIONS -r $GITHUB_ACTION_PATH/../python/requirements.txt
        echo '##[endgroup]'
=======
        # Install Python dependencies
        echo '::group::Install Python dependencies'
        "$PYTHON_VENV" -m pip install -r "$GITHUB_ACTION_PATH/../python/requirements-$DEPENDENCIES_VERSION.txt"
        echo '::endgroup::'
>>>>>>> 82082dac
      shell: bash

    - name: Publish Test Results
      id: test-results
      run: |
<<<<<<< HEAD
        echo '##[group]Publish Test Results'
        # activate virtualenv
        case "$RUNNER_OS" in
          Linux*|macOS*)
            source im-open-publish-action-venv/bin/activate;;
          Windows*)
            source im-open-publish-action-venv\\Scripts\\activate;;
        esac
        python3 $GITHUB_ACTION_PATH/../python/publish_test_results.py
        echo '##[endgroup]'
=======
        # Publish Test Results
        echo '::group::Publish Test Results'
        "$PYTHON_VENV" "$GITHUB_ACTION_PATH/../python/publish_test_results.py"
        echo '::endgroup::'
>>>>>>> 82082dac
      env:
        GITHUB_TOKEN: ${{ inputs.github_token }}
        GITHUB_TOKEN_ACTOR: ${{ inputs.github_token_actor }}
        GITHUB_RETRIES: ${{ inputs.github_retries }}
        COMMIT: ${{ inputs.commit }}
        CHECK_NAME: ${{ inputs.check_name }}
        COMMENT_TITLE: ${{ inputs.comment_title }}
        COMMENT_MODE: ${{ inputs.comment_mode }}
        FAIL_ON: ${{ inputs.fail_on }}
        ACTION_FAIL: ${{ inputs.action_fail }}
        ACTION_FAIL_ON_INCONCLUSIVE: ${{ inputs.action_fail_on_inconclusive }}
        FILES: ${{ inputs.files }}
        JUNIT_FILES: ${{ inputs.junit_files }}
        NUNIT_FILES: ${{ inputs.nunit_files }}
        XUNIT_FILES: ${{ inputs.xunit_files }}
        TRX_FILES: ${{ inputs.trx_files }}
        TIME_UNIT: ${{ inputs.time_unit }}
        TEST_FILE_PREFIX: ${{ inputs.test_file_prefix }}
        REPORT_INDIVIDUAL_RUNS: ${{ inputs.report_individual_runs }}
        REPORT_SUITE_LOGS: ${{ inputs.report_suite_logs }}
        DEDUPLICATE_CLASSES_BY_FILE_NAME: ${{ inputs.deduplicate_classes_by_file_name }}
        LARGE_FILES: ${{ inputs.large_files }}
        IGNORE_RUNS: ${{ inputs.ignore_runs }}
        COMPARE_TO_EARLIER_COMMIT: ${{ inputs.compare_to_earlier_commit }}
        PULL_REQUEST_BUILD: ${{ inputs.pull_request_build }}
        EVENT_FILE: ${{ inputs.event_file }}
        EVENT_NAME: ${{ inputs.event_name }}
        TEST_CHANGES_LIMIT: ${{ inputs.test_changes_limit }}
        CHECK_RUN_ANNOTATIONS: ${{ inputs.check_run_annotations }}
        CHECK_RUN_ANNOTATIONS_BRANCH: ${{ inputs.check_run_annotations_branch }}
        SECONDS_BETWEEN_GITHUB_READS: ${{ inputs.seconds_between_github_reads }}
        SECONDS_BETWEEN_GITHUB_WRITES: ${{ inputs.seconds_between_github_writes }}
        SECONDARY_RATE_LIMIT_WAIT_SECONDS: ${{ inputs.secondary_rate_limit_wait_seconds }}
        JSON_FILE: ${{ inputs.json_file }}
        JSON_THOUSANDS_SEPARATOR: ${{ inputs.json_thousands_separator }}
        JSON_SUITE_DETAILS: ${{ inputs.json_suite_details }}
        JSON_TEST_CASE_RESULTS: ${{ inputs.json_test_case_results }}
        CHECK_RUN: ${{ inputs.check_run }}
        JOB_SUMMARY: ${{ inputs.job_summary }}
        SEARCH_PULL_REQUESTS: ${{ inputs.search_pull_requests }}
        # not documented
        ROOT_LOG_LEVEL: ${{ inputs.root_log_level }}
        # not documented
        LOG_LEVEL: ${{ inputs.log_level }}
      shell: bash

    - name: Save PIP packages cache
      uses: actions/cache/save@v4
      if: ( success() || failure() ) && ! steps.cache.outputs.cache-hit
      continue-on-error: true
      with:
        path: ${{ steps.os.outputs.pip-cache }}
        key: ${{ steps.cache.outputs.cache-primary-key }}

branding:
  icon: 'check-circle'
  color: 'green'<|MERGE_RESOLUTION|>--- conflicted
+++ resolved
@@ -218,11 +218,7 @@
       continue-on-error: true
       with:
         path: ${{ steps.os.outputs.pip-cache }}
-<<<<<<< HEAD
         key: im-open-publish-action-${{ runner.os }}-${{ runner.arch }}-pip-${{ steps.python.outputs.version }}-fc884bb0b8d89fb24ccb9a84a3d97821
-=======
-        key: enricomi-publish-action-${{ runner.os }}-${{ runner.arch }}-pip-${{ steps.python.outputs.version }}-e594996205319a7990b3a4ec677d10a3
->>>>>>> 82082dac
 
     - name: Create virtualenv
       id: venv
@@ -230,7 +226,6 @@
       env:
         PIP_OPTIONS: ${{ steps.os.outputs.pip-options }}
       run: |
-<<<<<<< HEAD
         echo '##[group]Create virtualenv'
         # install virtualenv, if it is not yet installed
         python3 -m pip install $PIP_OPTIONS virtualenv
@@ -241,51 +236,17 @@
             source im-open-publish-action-venv/bin/activate;;
           Windows*)
             source im-open-publish-action-venv\\Scripts\\activate;;
-=======
-        # Create virtualenv
-        echo '::group::Create virtualenv'
-
-        echo "Python that creates venv: $PYTHON_BIN"
-
-        echo "Creating virtual environment"
-        if ! "$PYTHON_BIN" -m virtualenv enricomi-publish-action-venv && ! "$PYTHON_BIN" -m venv enricomi-publish-action-venv
-        then
-          echo "Looks like there is neither virtualenv nor venv package installed"
-          if ! "$PYTHON_BIN" -m pip install $PIP_OPTIONS virtualenv && [ -n "$PIP_OPTIONS" ]
-          then
-            echo "Installing virtualenv package with PIP options '$PIP_OPTIONS' failed, now trying without"
-            if ! "$PYTHON_BIN" -m pip install virtualenv
-            then
-              echo "::error::Installing virtualenv package failed"
-              exit 1
-            fi
-          fi
-
-          if ! "$PYTHON_BIN" -m virtualenv enricomi-publish-action-venv
-          then
-            echo "::error::Cannot create venv after installing virtualenv package"
-            exit 1
-          fi
-        fi
-
-        echo "Finding Python interpreter in venv"
-        case "$RUNNER_OS" in
-          Linux*|macOS*)
-            PYTHON_VENV="enricomi-publish-action-venv/bin/python";;
-          Windows*)
-            PYTHON_VENV="enricomi-publish-action-venv\\Scripts\\python";;
->>>>>>> 82082dac
         esac
         PYTHON_VENV="$("$PYTHON_VENV" -c 'import sys; print(sys.executable)')"
         echo "Python in venv: $PYTHON_VENV"
         echo "PYTHON_VENV=$PYTHON_VENV" >> "$GITHUB_ENV"
-
         echo '::endgroup::'
       shell: bash
 
     - name: Install Python dependencies
-      run: |
-<<<<<<< HEAD
+      env:
+        PIP_OPTIONS: ${{ steps.os.outputs.pip-options }}
+      run: |
         echo '##[group]Install Python dependencies'
         if [ "${{ steps.venv.outcome }}" == "success" ]
         then
@@ -303,18 +264,11 @@
         python3 -m pip install $PIP_OPTIONS wheel
         python3 -m pip install $PIP_OPTIONS -r $GITHUB_ACTION_PATH/../python/requirements.txt
         echo '##[endgroup]'
-=======
-        # Install Python dependencies
-        echo '::group::Install Python dependencies'
-        "$PYTHON_VENV" -m pip install -r "$GITHUB_ACTION_PATH/../python/requirements-$DEPENDENCIES_VERSION.txt"
-        echo '::endgroup::'
->>>>>>> 82082dac
       shell: bash
 
     - name: Publish Test Results
       id: test-results
       run: |
-<<<<<<< HEAD
         echo '##[group]Publish Test Results'
         # activate virtualenv
         case "$RUNNER_OS" in
@@ -325,12 +279,6 @@
         esac
         python3 $GITHUB_ACTION_PATH/../python/publish_test_results.py
         echo '##[endgroup]'
-=======
-        # Publish Test Results
-        echo '::group::Publish Test Results'
-        "$PYTHON_VENV" "$GITHUB_ACTION_PATH/../python/publish_test_results.py"
-        echo '::endgroup::'
->>>>>>> 82082dac
       env:
         GITHUB_TOKEN: ${{ inputs.github_token }}
         GITHUB_TOKEN_ACTOR: ${{ inputs.github_token_actor }}
